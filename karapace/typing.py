"""
Copyright (c) 2023 Aiven Ltd
See LICENSE for details
"""
<<<<<<< HEAD
from typing import Any, Dict, Union
=======
from typing import Dict, List, Mapping, Sequence, Union
from typing_extensions import TypeAlias
>>>>>>> c64535ab

JsonArray: TypeAlias = List["JsonData"]
JsonObject: TypeAlias = Dict[str, "JsonData"]
JsonScalar: TypeAlias = Union[str, int, float, None]
JsonData: TypeAlias = Union[JsonScalar, JsonObject, JsonArray]

# JSON types suitable as arguments, i.e. using abstract types that don't allow mutation.
ArgJsonArray: TypeAlias = Sequence["ArgJsonData"]
ArgJsonObject: TypeAlias = Mapping[str, "ArgJsonData"]
ArgJsonData: TypeAlias = Union[JsonScalar, ArgJsonObject, ArgJsonArray]

Subject: TypeAlias = str

<<<<<<< HEAD
Schema = Dict[str, Any]
SchemaId = int
=======
Version: TypeAlias = Union[int, str]
ResolvedVersion: TypeAlias = int

SchemaId: TypeAlias = int
>>>>>>> c64535ab
<|MERGE_RESOLUTION|>--- conflicted
+++ resolved
@@ -2,12 +2,8 @@
 Copyright (c) 2023 Aiven Ltd
 See LICENSE for details
 """
-<<<<<<< HEAD
-from typing import Any, Dict, Union
-=======
 from typing import Dict, List, Mapping, Sequence, Union
 from typing_extensions import TypeAlias
->>>>>>> c64535ab
 
 JsonArray: TypeAlias = List["JsonData"]
 JsonObject: TypeAlias = Dict[str, "JsonData"]
@@ -21,12 +17,8 @@
 
 Subject: TypeAlias = str
 
-<<<<<<< HEAD
-Schema = Dict[str, Any]
-SchemaId = int
-=======
 Version: TypeAlias = Union[int, str]
 ResolvedVersion: TypeAlias = int
 
 SchemaId: TypeAlias = int
->>>>>>> c64535ab
+Schema = Dict[str, Any]