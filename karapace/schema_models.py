--- conflicted
+++ resolved
@@ -77,61 +77,6 @@
     raise AssertionError(f"Expected to be unreachable {no_return}")
 
 
-<<<<<<< HEAD
-=======
-class TypedSchema:
-    def __init__(self, schema_type: SchemaType, schema_str: str):
-        """Schema with type information
-
-        Args:
-            schema_type (SchemaType): The type of the schema
-            schema_str (str): The original schema string
-        """
-        self.schema_type = schema_type
-        self.schema_str = TypedSchema.normalize_schema_str(schema_str, schema_type)
-        self.max_id: Optional[SchemaId] = None
-
-        self._fingerprint_cached: Optional[str] = None
-
-    def to_dict(self) -> Dict[str, Any]:
-        if self.schema_type is SchemaType.PROTOBUF:
-            raise InvalidSchema("Protobuf do not support to_dict serialization")
-        return json_decode(self.schema_str, Dict[str, Any])
-
-    def fingerprint(self) -> str:
-        if self._fingerprint_cached is None:
-            self._fingerprint_cached = hashlib.sha1(str(self).encode("utf8")).hexdigest()
-        return self._fingerprint_cached
-
-    @staticmethod
-    def normalize_schema_str(schema_str: str, schema_type: SchemaType) -> str:
-        if schema_type is SchemaType.AVRO or schema_type is SchemaType.JSONSCHEMA:
-            try:
-                schema_str = json_encode(json_decode(schema_str), compact=True, sort_keys=True)
-            except JSONDecodeError as e:
-                LOG.error("Schema is not valid JSON")
-                raise e
-        elif schema_type == SchemaType.PROTOBUF:
-            try:
-                schema_str = str(parse_protobuf_schema_definition(schema_str))
-            except InvalidSchema as e:
-                LOG.exception("Schema is not valid ProtoBuf definition")
-                raise e
-        else:
-            _assert_never(schema_type)
-        return schema_str
-
-    def __str__(self) -> str:
-        return self.schema_str
-
-    def __repr__(self) -> str:
-        return f"TypedSchema(type={self.schema_type}, schema={str(self)})"
-
-    def __eq__(self, other: Any) -> bool:
-        return isinstance(other, TypedSchema) and str(self) == str(other) and self.schema_type is other.schema_type
-
-
->>>>>>> c64535ab
 def parse(
     schema_type: SchemaType,
     schema_str: str,
@@ -216,7 +161,7 @@
     def to_dict(self) -> Dict[str, Any]:
         if self.schema_type is SchemaType.PROTOBUF:
             raise InvalidSchema("Protobuf do not support to_dict serialization")
-        return json_decode(self.schema_str)
+        return json_decode(self.schema_str, Dict[str, Any])
 
     def fingerprint(self) -> str:
         if self._fingerprint_cached is None:
