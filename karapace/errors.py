<<<<<<< HEAD
from karapace.typing import Version
from typing import List
=======
"""
Copyright (c) 2023 Aiven Ltd
See LICENSE for details
"""
>>>>>>> ee88849e


class VersionNotFoundException(Exception):
    pass


class InvalidVersion(Exception):
    pass


class IncompatibleSchema(Exception):
    pass


class InvalidSchema(Exception):
    pass


class InvalidSchemaType(Exception):
    pass


class InvalidReferences(Exception):
    pass


class SchemasNotFoundException(Exception):
    pass


class SchemaVersionSoftDeletedException(Exception):
    pass


class SchemaVersionNotSoftDeletedException(Exception):
    pass


class SubjectNotFoundException(Exception):
    pass


class SubjectNotSoftDeletedException(Exception):
    pass


class ReferenceExistsException(Exception):
    def __init__(self, referenced_by: List, version: Version):
        super().__init__()
        self.version = version
        self.referenced_by = referenced_by


class SubjectSoftDeletedException(Exception):
    pass


class SchemaTooLargeException(Exception):
    pass<|MERGE_RESOLUTION|>--- conflicted
+++ resolved
@@ -1,12 +1,9 @@
-<<<<<<< HEAD
-from karapace.typing import Version
-from typing import List
-=======
 """
 Copyright (c) 2023 Aiven Ltd
 See LICENSE for details
 """
->>>>>>> ee88849e
+from karapace.typing import Version
+from typing import List
 
 
 class VersionNotFoundException(Exception):
