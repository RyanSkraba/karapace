--- conflicted
+++ resolved
@@ -14,12 +14,8 @@
 from decimal import Decimal
 from http import HTTPStatus
 from kafka.client_async import BrokerConnection, KafkaClient
-<<<<<<< HEAD
-from karapace.typing import JsonData
+from karapace.typing import ArgJsonData, JsonData
 from pathlib import Path
-=======
-from karapace.typing import ArgJsonData, JsonData
->>>>>>> c64535ab
 from types import MappingProxyType
 from typing import AnyStr, cast, IO, Literal, NoReturn, overload, TypeVar
 
