"""
Copyright (c) 2023 Aiven Ltd
See LICENSE for details
"""
from contextlib import AsyncExitStack, closing
from karapace.compatibility import check_compatibility, CompatibilityModes
from karapace.compatibility.jsonschema.checks import is_incompatible
from karapace.config import Config
from karapace.dependency import Dependency
from karapace.errors import (
    IncompatibleSchema,
    InvalidVersion,
    ReferenceExistsException,
    SchemasNotFoundException,
    SchemaVersionNotSoftDeletedException,
    SchemaVersionSoftDeletedException,
    SubjectNotFoundException,
    SubjectNotSoftDeletedException,
    SubjectSoftDeletedException,
    VersionNotFoundException,
)
from karapace.in_memory_database import InMemoryDatabase
from karapace.key_format import KeyFormatter
from karapace.master_coordinator import MasterCoordinator
from karapace.messaging import KarapaceProducer
from karapace.offset_watcher import OffsetWatcher
from karapace.schema_models import ParsedTypedSchema, SchemaType, SchemaVersion, TypedSchema, ValidatedTypedSchema
from karapace.schema_reader import KafkaSchemaReader
<<<<<<< HEAD
from karapace.schema_references import Reference
from karapace.typing import JsonData, ResolvedVersion, Subject, Version
from typing import cast, Dict, List, Optional, Tuple, Union
=======
from karapace.typing import JsonObject, ResolvedVersion, Subject, Version
from typing import Dict, List, Optional, Tuple, Union
>>>>>>> c64535ab

import asyncio
import logging

LOG = logging.getLogger(__name__)


def _resolve_version(schema_versions: Dict[ResolvedVersion, SchemaVersion], version: Version) -> ResolvedVersion:
    max_version = max(schema_versions)
    resolved_version: ResolvedVersion
    if isinstance(version, str) and version == "latest":
        return max_version

    version = int(version)
    if version <= max_version:
        resolved_version = version
    else:
        raise VersionNotFoundException()
    return resolved_version


def validate_version(version: Version) -> Version:
    try:
        version_number = int(version)
        if version_number > 0:
            return version
        raise InvalidVersion(f"Invalid version {version_number}")
    except ValueError as ex:
        if version == "latest":
            return version
        raise InvalidVersion(f"Invalid version {version}") from ex


class KarapaceSchemaRegistry:
    def __init__(self, config: Config) -> None:
        self.config = config
        self._key_formatter = KeyFormatter()

        offset_watcher = OffsetWatcher()
        self.producer = KarapaceProducer(
            config=self.config, offset_watcher=offset_watcher, key_formatter=self._key_formatter
        )

        self.mc = MasterCoordinator(config=self.config)
        self.database = InMemoryDatabase()
        self.schema_reader = KafkaSchemaReader(
            config=self.config,
            offset_watcher=offset_watcher,
            key_formatter=self._key_formatter,
            master_coordinator=self.mc,
            database=self.database,
        )

        self.schema_lock = asyncio.Lock()
        self._master_lock = asyncio.Lock()

    def subjects_list(self, include_deleted: bool = False) -> List[Subject]:
        return self.database.find_subjects(include_deleted=include_deleted)

    @property
    def compatibility(self) -> str:
        return str(self.config["compatibility"])

    def get_schemas(self, subject: Subject, *, include_deleted: bool = False) -> List[SchemaVersion]:
        schema_versions = self.database.find_subject_schemas(subject=subject, include_deleted=include_deleted)
        return list(schema_versions.values())

    def start(self) -> None:
        self.mc.start()
        self.schema_reader.start()
        self.producer.initialize_karapace_producer()

    async def close(self) -> None:
        async with AsyncExitStack() as stack:
            stack.enter_context(closing(self.mc))
            stack.enter_context(closing(self.schema_reader))
            stack.enter_context(closing(self.producer))

    async def get_master(self, ignore_readiness: bool = False) -> Tuple[bool, Optional[str]]:
        """Resolve if current node is the primary and the primary node address.

        :param bool ignore_readiness: Ignore waiting to become ready and return
                                      follower/primary state and primary url.
        :return (bool, Optional[str]): returns the primary/follower state and primary url
        """
        async with self._master_lock:
            while True:
                are_we_master, master_url = self.mc.get_master_info()
                if are_we_master is None:
                    LOG.info("No master set: %r, url: %r", are_we_master, master_url)
                elif not ignore_readiness and self.schema_reader.ready is False:
                    LOG.info("Schema reader isn't ready yet: %r", self.schema_reader.ready)
                else:
                    return are_we_master, master_url
                await asyncio.sleep(1.0)

    def get_compatibility_mode(self, subject: Subject) -> CompatibilityModes:
        compatibility = self.database.get_subject_compatibility(subject=subject)
        if compatibility is None:
            # If no subject compatiblity found, use global compatibility
            compatibility = self.config["compatibility"]
        try:
            compatibility_mode = CompatibilityModes(compatibility)
        except ValueError as e:
            raise ValueError(f"Unknown compatibility mode {compatibility}") from e
        return compatibility_mode

    async def schemas_list(self, *, include_deleted: bool, latest_only: bool) -> Dict[Subject, List[SchemaVersion]]:
        async with self.schema_lock:
            schemas = self.database.find_schemas(include_deleted=include_deleted, latest_only=latest_only)
            return schemas

    def schemas_get(self, schema_id: int, *, fetch_max_id: bool = False) -> Optional[TypedSchema]:
        try:
            schema = self.database.find_schema(schema_id=schema_id)

            if schema and fetch_max_id:
                schema.max_id = self.database.global_schema_id

            return schema
        except KeyError:
            return None

    async def subject_delete_local(self, subject: str, permanent: bool) -> List[ResolvedVersion]:
        async with self.schema_lock:
            schema_versions = self.subject_get(subject, include_deleted=True)

            # Subject can be permanently deleted if no schemas or all are soft deleted.
            can_permanent_delete = not bool(
                [version_id for version_id, schema_version in schema_versions.items() if not schema_version.deleted]
            )
            if permanent and not can_permanent_delete:
                raise SubjectNotSoftDeletedException()

            # Subject is soft deleted if all schemas in subject have deleted flag
            already_soft_deleted = len(schema_versions) == len(
                [version_id for version_id, schema_version in schema_versions.items() if schema_version.deleted]
            )
            if not permanent and already_soft_deleted:
                raise SubjectSoftDeletedException()

            latest_version_id = 0
            version_list = []
            if permanent:
                version_list = list(schema_versions)
                for version_id, schema_version in list(schema_versions.items()):
                    referenced_by = self.schema_reader.get_referenced_by(subject, schema_version.version)
                    if referenced_by and len(referenced_by) > 0:
                        raise ReferenceExistsException(referenced_by, version_id)

                for version_id, schema_version in list(schema_versions.items()):
                    LOG.info(
                        "Permanently deleting subject '%s' version %s (schema id=%s)",
                        subject,
                        version_id,
                        schema_version.schema_id,
                    )
                    self.send_schema_message(
                        subject=subject,
                        schema=None,
                        schema_id=schema_version.schema_id,
                        version=version_id,
                        deleted=True,
                        references=schema_version.references,
                    )
                    if schema_version.references and len(schema_version.references) > 0:
                        self.schema_reader.remove_referenced_by(schema_version.schema_id, schema_version.references)
            else:
                try:
                    schema_versions_live = self.subject_get(subject, include_deleted=False)
                    version_list = list(schema_versions_live)
                    if version_list:
                        latest_version_id = version_list[-1]
                except SchemasNotFoundException:
                    pass

                referenced_by = self.schema_reader.get_referenced_by(subject, latest_version_id)
                if referenced_by and len(referenced_by) > 0:
                    raise ReferenceExistsException(referenced_by, latest_version_id)
                self.send_delete_subject_message(subject, latest_version_id)

            return version_list

    async def subject_version_delete_local(self, subject: Subject, version: Version, permanent: bool) -> ResolvedVersion:
        async with self.schema_lock:
            schema_versions = self.subject_get(subject, include_deleted=True)
            if not permanent and isinstance(version, str) and version == "latest":
                schema_versions = {
                    version_id: schema_version
                    for version_id, schema_version in schema_versions.items()
                    if schema_version.deleted is False
                }
            resolved_version = _resolve_version(schema_versions=schema_versions, version=version)
            schema_version = schema_versions.get(resolved_version, None)

            if not schema_version:
                raise VersionNotFoundException()
            if schema_version.deleted and not permanent:
                raise SchemaVersionSoftDeletedException()

            # Cannot directly hard delete
            if permanent and not schema_version.deleted:
                raise SchemaVersionNotSoftDeletedException()

            referenced_by = self.schema_reader.get_referenced_by(subject, resolved_version)
            if referenced_by and len(referenced_by) > 0:
                raise ReferenceExistsException(referenced_by, version)

            self.send_schema_message(
                subject=subject,
                schema=None if permanent else schema_version.schema,
                schema_id=schema_version.schema_id,
                version=resolved_version,
                deleted=True,
                references=schema_version.references,
            )
            if schema_version.references and len(schema_version.references) > 0:
                self.schema_reader.remove_referenced_by(schema_version.schema_id, schema_version.references)
            return resolved_version

    def subject_get(self, subject: Subject, include_deleted: bool = False) -> Dict[ResolvedVersion, SchemaVersion]:
        subject_found = self.database.find_subject(subject=subject)
        if not subject_found:
            raise SubjectNotFoundException()

        schemas = self.database.find_subject_schemas(subject=subject, include_deleted=include_deleted)
        if not schemas:
            raise SchemasNotFoundException
        return schemas

    def subject_version_get(self, subject: Subject, version: Version, *, include_deleted: bool = False) -> JsonObject:
        validate_version(version)
        schema_versions = self.subject_get(subject, include_deleted=include_deleted)
        if not schema_versions:
            raise SubjectNotFoundException()
        resolved_version = _resolve_version(schema_versions=schema_versions, version=version)
        schema_data: Optional[SchemaVersion] = schema_versions.get(resolved_version, None)

        if not schema_data:
            raise VersionNotFoundException()
        schema_id = schema_data.schema_id
        schema = schema_data.schema

        ret: JsonObject = {
            "subject": subject,
            "version": resolved_version,
            "id": schema_id,
            "schema": schema.schema_str,
        }
        if schema.references is not None:
            ret["references"] = schema.references
        if schema.schema_type is not SchemaType.AVRO:
            ret["schemaType"] = schema.schema_type
        # Return also compatibility information to compatibility check
        compatibility = self.database.get_subject_compatibility(subject=subject)
        if compatibility:
            ret["compatibility"] = compatibility
        return ret

    async def subject_version_referencedby_get(
        self, subject: Subject, version: Version, *, include_deleted: bool = False
    ) -> List:
        validate_version(version)
        schema_versions = self.subject_get(subject, include_deleted=include_deleted)
        if not schema_versions:
            raise SubjectNotFoundException()
        resolved_version = _resolve_version(schema_versions=schema_versions, version=version)
        schema_data: Optional[SchemaVersion] = schema_versions.get(resolved_version, None)
        if not schema_data:
            raise VersionNotFoundException()
        referenced_by = self.schema_reader.get_referenced_by(schema_data.subject, schema_data.version)

        if referenced_by and len(referenced_by) > 0:
            return list(referenced_by)
        return []

    async def write_new_schema_local(
        self,
        subject: Subject,
        new_schema: ValidatedTypedSchema,
        new_schema_references: Optional[List[Reference]],
    ) -> int:
        """Write new schema and return new id or return id of matching existing schema

        This function is allowed to be called only from the Karapace master node.
        """
        LOG.info("Writing new schema locally since we're the master")
        async with self.schema_lock:
            # When waiting for lock an another writer may have written the schema.
            # Fast path check for resolving.
            maybe_schema_id = self.database.get_schema_id_if_exists(
                subject=subject, schema=new_schema, include_deleted=False
            )
            if maybe_schema_id is not None:
                LOG.debug("Schema id %r found from subject+schema cache", maybe_schema_id)
                return maybe_schema_id

            all_schema_versions = self.database.find_subject_schemas(subject=subject, include_deleted=True)
            if not all_schema_versions:
                version = 1
                schema_id = self.database.get_schema_id(new_schema)
                LOG.debug(
                    "Registering new subject: %r, id: %r with version: %r with schema %r, schema_id: %r",
                    subject,
                    schema_id,
                    version,
                    new_schema.schema_str,
                    schema_id,
                )
            else:
                # First check if any of the existing schemas for the subject match
                live_schema_versions = {
                    version_id: schema_version
                    for version_id, schema_version in all_schema_versions.items()
                    if schema_version.deleted is False
                }
                if not live_schema_versions:  # Previous ones have been deleted by the user.
                    version = self.database.get_next_version(subject=subject)
                    schema_id = self.database.get_schema_id(new_schema)
                    LOG.debug(
                        "Registering subject: %r, id: %r new version: %r with schema %r, schema_id: %r",
                        subject,
                        schema_id,
                        version,
                        new_schema.schema_str,
                        schema_id,
                    )
                    self.send_schema_message(
                        subject=subject,
                        schema=new_schema,
                        schema_id=schema_id,
                        version=version,
                        deleted=False,
                        references=new_schema_references,
                    )
                    return schema_id

                compatibility_mode = self.get_compatibility_mode(subject=subject)

                # Run a compatibility check between on file schema(s) and the one being submitted now
                # the check is either towards the latest one or against all previous ones in case of
                # transitive mode
                schema_versions = sorted(live_schema_versions)
                if compatibility_mode.is_transitive():
                    check_against = schema_versions
                else:
                    check_against = [schema_versions[-1]]

                for old_version in check_against:
                    old_schema = all_schema_versions[old_version].schema
                    old_schema_dependencies: Optional[Dict[str, Dependency]] = None
                    old_schema_references: Optional[List[Reference]] = old_schema.references
                    if old_schema_references:
                        old_schema_dependencies = self.resolve_references(old_schema_references)
                    parsed_old_schema = ParsedTypedSchema.parse(
                        schema_type=old_schema.schema_type,
                        schema_str=old_schema.schema_str,
                        references=old_schema_references,
                        dependencies=old_schema_dependencies,
                    )
                    result = check_compatibility(
                        old_schema=parsed_old_schema,
                        new_schema=new_schema,
                        compatibility_mode=compatibility_mode,
                    )
                    if is_incompatible(result):
                        message = set(result.messages).pop() if result.messages else ""
                        LOG.warning(
                            "Incompatible schema: %s, incompatibilities: %s", result.compatibility, result.incompatibilities
                        )
                        raise IncompatibleSchema(
                            f"Incompatible schema, compatibility_mode={compatibility_mode.value} {message}"
                        )

                # We didn't find an existing schema and the schema is compatible so go and create one
                version = self.database.get_next_version(subject=subject)
                schema_id = self.database.get_schema_id(new_schema)

                LOG.debug(
                    "Registering subject: %r, id: %r new version: %r with schema %s, schema_id: %r",
                    subject,
                    schema_id,
                    version,
                    new_schema,
                    schema_id,
                )

            self.send_schema_message(
                subject=subject,
                schema=new_schema,
                schema_id=schema_id,
                version=version,
                deleted=False,
                references=new_schema_references,
            )
            return schema_id

    def get_subject_versions_for_schema(
        self, schema_id: int, *, include_deleted: bool = False
    ) -> List[Dict[str, Union[Subject, ResolvedVersion]]]:
        subject_versions: List[Dict[str, Union[Subject, ResolvedVersion]]] = []
        schema_versions = self.database.find_schema_versions_by_schema_id(
            schema_id=schema_id, include_deleted=include_deleted
        )
        for schema_version in schema_versions:
            subject_versions.append({"subject": schema_version.subject, "version": schema_version.version})
        subject_versions = sorted(subject_versions, key=lambda s: (s["subject"], s["version"]))
        return subject_versions

    def send_schema_message(
        self,
        *,
        subject: Subject,
        schema: Optional[TypedSchema],
        schema_id: int,
        version: int,
        deleted: bool,
        references: Optional[List[Reference]],
    ) -> None:
        key = {"subject": subject, "version": version, "magic": 1, "keytype": "SCHEMA"}
        if schema:
            value = {
                "subject": subject,
                "version": version,
                "id": schema_id,
                "schema": str(schema),
                "deleted": deleted,
            }
            if references:
                value["references"] = [reference.to_dict() for reference in references]
            if schema.schema_type is not SchemaType.AVRO:
                value["schemaType"] = schema.schema_type
        else:
            value = None
        self.producer.send_message(key=key, value=value)

    def send_config_message(self, compatibility_level: CompatibilityModes, subject: Optional[Subject] = None) -> None:
        key = {"subject": subject, "magic": 0, "keytype": "CONFIG"}
        value = {"compatibilityLevel": compatibility_level.value}
        self.producer.send_message(key=key, value=value)

    def send_config_subject_delete_message(self, subject: Subject) -> None:
        key = {"subject": subject, "magic": 0, "keytype": "CONFIG"}
        self.producer.send_message(key=key, value=None)

    def resolve_references(self, references: Optional[List[Reference]]) -> Optional[Dict[str, Dependency]]:
        if references:
            return self.schema_reader.resolve_references(references)
        return None

    def send_delete_subject_message(self, subject: Subject, version: Version) -> None:
        key = {"subject": subject, "magic": 0, "keytype": "DELETE_SUBJECT"}
        value = {"subject": subject, "version": version}
        self.producer.send_message(key=key, value=value)<|MERGE_RESOLUTION|>--- conflicted
+++ resolved
@@ -26,14 +26,9 @@
 from karapace.offset_watcher import OffsetWatcher
 from karapace.schema_models import ParsedTypedSchema, SchemaType, SchemaVersion, TypedSchema, ValidatedTypedSchema
 from karapace.schema_reader import KafkaSchemaReader
-<<<<<<< HEAD
 from karapace.schema_references import Reference
-from karapace.typing import JsonData, ResolvedVersion, Subject, Version
-from typing import cast, Dict, List, Optional, Tuple, Union
-=======
 from karapace.typing import JsonObject, ResolvedVersion, Subject, Version
 from typing import Dict, List, Optional, Tuple, Union
->>>>>>> c64535ab
 
 import asyncio
 import logging
